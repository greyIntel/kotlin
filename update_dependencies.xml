<project name="Update Dependencies" default="update" xmlns:if="ant:if" xmlns:unless="ant:unless">
    <property name="ideaVersion" value="141.2735.5"/>
    <!--
    <property name="automerge_dummy" value="This property is used to trick git merge. Do not delete empty lines around."/>
    <property name="ideaVersion" value="143.2072"/>
    <property name="idea.kotlin.branch" value="rc"/>
<<<<<<< HEAD

    -->
    <property name="kotlin.bootstrap.branch" value="rc"/>
    <property name="kotlin.bootstrap.branch.locator" value=",branch:rc"/>
=======


    <property name="kotlin.bootstrap.branch" value="1.0.1"/>
    <property name="kotlin.bootstrap.branch.locator" value=",branch:1.0.1"/>
>>>>>>> 274ba386
    <property name="kotlin.bootstrap.locator" value="buildType:bt345,status:SUCCESS${kotlin.bootstrap.branch.locator}"/>
    <property name="kotlin.bootstrap.locator.force" value="true"/>

    <property name="markdown.locator" value="buildType:IntelliJMarkdownParser_Build,status:SUCCESS,tag:forKotlin"/>

    <property name="bootstrap.build.no.tests" value="true"/>

    <!-- Uncomment to enable force version increment in branch. Set override.version.disabled to temporary disable feature without commits -->
    <property name="override.version.url" value="https://teamcity.jetbrains.com/guestAuth/app/rest/builds/?locator=buildType:bt345,count:1${kotlin.bootstrap.branch.locator}"/>
    <!--<property name="override.version.disabled" value="true"/>-->

    <condition property="isWindows">
        <os family="windows"/>
    </condition>

    <condition property="isMac">
        <os family="mac"/>
    </condition>

    <condition property="isLinux">
        <and>
            <os family="unix"/>
            <not>
                <os family="mac"/>
            </not>
        </and>
    </condition>

    <condition property="kotlinc.executable.path" value="kotlinc.bat" else="kotlinc">
        <os family="windows"/>
    </condition>

    <property name="idea.dir" value="ideaSDK"/>
    <property name="idea.sdk.fetch.needed" value="true"/>

    <property name="dependencies.info.file" value="dependencies/dependencies.properties"/>

    <property name="gradle.libs.repo" value="http://repo.gradle.org/gradle/libs-releases-local"/>

    <property name="native-platform-lib-version" value="0.10"/>

    <property file="${dependencies.info.file}" prefix="dependencies.info.prev"/>

    <target name="update" depends="fetch-third-party,fetch-annotations" description="Update dependencies">
        <execute_update_with_idea_maven_artifacts
            base.url="https://www.jetbrains.com/intellij-repository/releases/com/jetbrains/intellij/idea"
            idea.maven.version="${ideaVersion}"/>
    </target>

    <target name="jb_update" depends="fetch-third-party,fetch-annotations" description="Update dependencies for JB local network">
        <execute_update_with_idea_maven_artifacts
            base.url="http://jetbrains-com-mirror.labs.intellij.net/intellij-repository/releases/com/jetbrains/intellij/idea"
            idea.maven.version="${ideaVersion}"/>
    </target>

    <target name="update_continuous_br141" depends="fetch-third-party,fetch-annotations">
        <execute_update_with_idea_maven_artifacts
            base.url="https://www.jetbrains.com/intellij-repository/snapshots/com/jetbrains/intellij/idea"
            idea.maven.version="141-SNAPSHOT"/>
    </target>

    <target name="update_continuous_br143" depends="fetch-third-party,fetch-annotations">
        <execute_update_with_idea_maven_artifacts
            base.url="https://www.jetbrains.com/intellij-repository/snapshots/com/jetbrains/intellij/idea"
            idea.maven.version="143-SNAPSHOT"/>
    </target>

    <target name="update_continuous_br144" depends="fetch-third-party,fetch-annotations">
        <execute_update_with_idea_maven_artifacts
            base.url="https://www.jetbrains.com/intellij-repository/snapshots/com/jetbrains/intellij/idea"
            idea.maven.version="144-SNAPSHOT"/>
    </target>

    <macrodef name="get-maven-library">
        <attribute name="prefix"/>
        <attribute name="lib"/>
        <attribute name="version"/>
        <attribute name="bin" default="true"/>
        <attribute name="src" default="true"/>
        <attribute name="server" default="http://repository.jetbrains.com/remote-repos"/>
        <attribute name="jar.name.base" default="@{lib}-@{version}"/>
        <attribute name="target.jar.name.base" default="@{jar.name.base}"/>
        <attribute name="path" default="@{prefix}/@{lib}/@{version}/@{jar.name.base}"/>
        <attribute name="download" default="dependencies/download"/>
        <attribute name="dependencies" default="dependencies"/>
        <sequential>
            <sequential if:true="@{bin}">
                <get src="@{server}/@{path}.jar" dest="@{download}/@{jar.name.base}.jar" usetimestamp="true"/>
                <copy file="@{download}/@{jar.name.base}.jar" tofile="@{dependencies}/@{target.jar.name.base}.jar" overwrite="true"/>
            </sequential>

            <sequential if:true="@{src}">
                <get src="@{server}/@{path}-sources.jar" dest="@{download}/@{jar.name.base}-sources.jar" usetimestamp="true"/>
                <copy file="@{download}/@{jar.name.base}-sources.jar" tofile="@{dependencies}/@{target.jar.name.base}-sources.jar"
                      overwrite="true"/>
            </sequential>
        </sequential>
    </macrodef>

    <macrodef name="get-ant-library">
        <attribute name="version"/>
        <attribute name="folderName"/>
        <sequential>
            <!-- todo: temporary hack for unavailable archive.apache.org -->
            <get src="https://bintray.com/artifact/download/kotlin/AntForKotlin/apache-ant-@{version}-bin.tar.gz"
                 dest="dependencies/download/apache-ant-@{version}-bin.tar.gz" usetimestamp="true"/>

            <get src="https://bintray.com/artifact/download/kotlin/AntForKotlin/apache-ant-@{version}-src.zip"
                 dest="dependencies/apache-ant-@{version}-src.zip" usetimestamp="true"/>

            <delete dir="dependencies/@{folderName}" failonerror="false"/>
            <untar src="dependencies/download/apache-ant-@{version}-bin.tar.gz" dest="dependencies" compression="gzip"/>
            <move file="dependencies/apache-ant-@{version}" tofile="dependencies/@{folderName}"/>
        </sequential>
    </macrodef>
   
    <target name="make-native-platform-uberjar">
        <property name="dependencies" value="dependencies"/>
        <property name="download" value="${dependencies}/download"/>
        <property name="server" value="${gradle.libs.repo}"/>
        <property name="version" value="${native-platform-lib-version}"/>
        <property name="common.name" value="native-platform"/>
        <property name="common.prefix" value="${server}/net/rubygrapefruit/${common.name}"/>
        
        <macrodef name="get-lib">
            <attribute name="suffix"/>
            <sequential>
                <get src="${common.prefix}@{suffix}/${version}/${common.name}@{suffix}-${version}.jar" dest="${download}/${common.name}@{suffix}.jar" usetimestamp="true"/>
            </sequential>
        </macrodef>

        <mkdir dir="${dependencies}"/>
        <mkdir dir="${download}"/>
        
        <get-lib suffix=""/>
        <get-lib suffix="-windows-amd64"/>
        <get-lib suffix="-windows-i386"/>
        <get-lib suffix="-osx-amd64"/>
        <get-lib suffix="-osx-i386"/>
        <get-lib suffix="-linux-amd64"/>
        <get-lib suffix="-linux-i386"/>
        <get-lib suffix="-freebsd-amd64"/>
        <get-lib suffix="-freebsd-i386"/>

        <jar destfile="${dependencies}/${common.name}-uberjar.jar">
            <zipfileset src="${download}/${common.name}.jar" includes="**" />
            <zipfileset src="${download}/${common.name}-windows-amd64.jar" includes="**" />
            <zipfileset src="${download}/${common.name}-windows-i386.jar" includes="**" />
            <zipfileset src="${download}/${common.name}-osx-amd64.jar" includes="**" />
            <zipfileset src="${download}/${common.name}-osx-i386.jar" includes="**" />
            <zipfileset src="${download}/${common.name}-linux-amd64.jar" includes="**" />
            <zipfileset src="${download}/${common.name}-linux-i386.jar" includes="**" />
            <zipfileset src="${download}/${common.name}-freebsd-amd64.jar" includes="**" />
            <zipfileset src="${download}/${common.name}-freebsd-i386.jar" includes="**" />
        </jar>
        
    </target>
    
    <target name="fetch-third-party" depends="make-native-platform-uberjar">
        <mkdir dir="dependencies"/>
        <mkdir dir="dependencies/download"/>

        <!-- ProGuard -->
        <get-maven-library prefix="net/sf/proguard" lib="proguard-base" version="5.1" target.jar.name.base="proguard" src="false"/>
        <get-maven-library prefix="net/sf/proguard" lib="proguard-anttask" version="5.1" target.jar.name.base="proguard-anttask" src="false"/>

        <!-- JarJar -->
        <get src="http://jarjar.googlecode.com/files/jarjar-1.4.jar" dest="dependencies/download/jarjar-1.4.jar" usetimestamp="true"/>
        <copy file="dependencies/download/jarjar-1.4.jar" tofile="dependencies/jarjar.jar" overwrite="true"/>

        <!-- ant 1.8.2 -->
        <get-ant-library version="1.8.2" folderName="ant-1.8"/>

        <!-- dx.jar -->
        <property name="android-build-tools.zip" value="build-tools_r21.1.1-linux.zip"/>
        <get
            src="https://dl-ssl.google.com/android/repository/${android-build-tools.zip}"
            dest="dependencies/download/${android-build-tools.zip}"
            usetimestamp="true"/>
        <unzip src="dependencies/download/${android-build-tools.zip}" dest="dependencies"/>

        <property name="android-sources.tgz" value="dx.tar.gz"/>
        <get
            src="https://android.googlesource.com/platform/dalvik/+archive/android-5.0.0_r2/${android-sources.tgz}"
            dest="dependencies/download/${android-sources.tgz}"
            usetimestamp="true"/>
        <delete dir="dependencies/dx-src" failonerror="false"/>
        <untar src="dependencies/download/${android-sources.tgz}" dest="dependencies/dx-src" compression="gzip"/>

        <!-- jflex 1.4 -->
        <mkdir dir="dependencies/jflex"/>
        <get src="https://raw.github.com/JetBrains/intellij-community/master/tools/lexer/jflex-1.4/lib/JFlex.jar"
             dest="dependencies/jflex/JFlex.jar" usetimestamp="true"/>
        <get src="https://raw.github.com/JetBrains/intellij-community/master/tools/lexer/idea-flex.skeleton"
             dest="dependencies/jflex/idea-flex.skeleton" usetimestamp="true"/>

        <!-- jline -->
        <get-maven-library prefix="jline" lib="jline" version="2.12.1" target.jar.name.base="jline"/>

        <!-- jansi -->
        <get-maven-library prefix="org/fusesource/jansi" lib="jansi" version="1.11" target.jar.name.base="jansi"/>

        <!-- Guava 17 sources-->
        <get-maven-library prefix="com/google/guava" lib="guava" version="17.0" bin="false"/>

        <!-- ASM -->
        <get src="https://raw.github.com/JetBrains/intellij-community/master/lib/src/asm5-src.zip"
             dest="dependencies/asm5-src.zip"/>
        <!-- <get-asm-sources-and-rename-packages asm.version="5.0.1"/> -->

        <!-- Junit Sources -->
        <get-maven-library prefix="junit" lib="junit" version="4.12" bin="false"/>
        <get-maven-library prefix="org/hamcrest" lib="hamcrest-core" version="1.3" bin="false"/>

        <!-- Protocol Buffers -->
        <get-maven-library prefix="com/google/protobuf" lib="protobuf-java" version="2.5.0" bin="false"/>

        <!-- Android SDK platform -->
        <get_android_sdk version.full="21_r01" version.number="21" version.buildtools="21.1.1"/>

        <!-- CLI Parser -->
        <get-maven-library prefix="com/github/spullara/cli-parser" lib="cli-parser" version="1.1.1"/>

        <!-- Rhino -->
        <get-maven-library prefix="org/mozilla" lib="rhino" version="1.7.6"/>

        <!-- Closure Compiler -->
        <!-- A download url taken from http://code.google.com/p/closure-compiler/wiki/BinaryDownloads -->
        <get src="http://dl.google.com/closure-compiler/compiler-20131014.zip"
             dest="dependencies/download/closure-compiler.zip" usetimestamp="true"/>

        <delete file="dependencies/closure-compiler.jar" failonerror="false"/>
        <unzip src="dependencies/download/closure-compiler.zip" dest="dependencies">
            <patternset>
                <include name="compiler.jar"/>
            </patternset>
            <mapper type="merge" to="closure-compiler.jar"/>
        </unzip>

        <delete file="dependencies/android.jar" failonerror="false"/>
        <get src="http://dl-ssl.google.com/android/repository/android-19_r02.zip"
             dest="dependencies/download/android-sdk.zip" usetimestamp="true"/>
        <unzip src="dependencies/download/android-sdk.zip" dest="dependencies">
            <patternset>
                <include name="**/android.jar"/>
            </patternset>
            <mapper type="flatten"/>
        </unzip>

        <local name="download.bootstrap.compiler"/>
        <condition property="download.bootstrap.compiler">
            <or>
                <not>
                    <isset property="teamcity.version"/>
                </not>
                <and>
                    <istrue value="${kotlin.bootstrap.locator.force}"/>
                    <istrue value="${bootstrap.build.no.tests}"/>
                </and>
            </or>
        </condition>

        <sequential if:set="download.bootstrap.compiler">
            <!-- Download bootstrap compiler for local build -->
            <download_teamcity_artifact
                teamcity.server.url="https://teamcity.jetbrains.com"
                build.locator.request="${kotlin.bootstrap.locator}"
                artifact.path="kotlin-plugin-{build.number}.zip"
                dest="dependencies/download/bootstrap-compiler.zip"
                build.number.pattern="[\w-+\.]+"
                usetimestamp="true"/>

            <delete dir="dependencies/bootstrap-compiler" failonerror="false"/>
            <unzip src="dependencies/download/bootstrap-compiler.zip" dest="dependencies/bootstrap-compiler"/>
        </sequential>

        <sequential unless:set="download.bootstrap.compiler">
            <available file="dependencies/bootstrap-compiler/Kotlin" property="have.bootstrap.compiler"/>
            <fail message="Bootstrap compiler is expected to be downloaded to 'dependencies/bootstrap-compiler' by TeamCity" unless:set="have.bootstrap.compiler"/>
            <echo message="Bootstrap compiler found in 'dependencies/bootstrap-compiler'" if:set="have.bootstrap.compiler"/>

        </sequential>

        <local name="bootstrap.need.chmod"/>
        <condition property="bootstrap.need.chmod">
            <or>
                <isset property="isMac" />
                <isset property="isLinux" />
            </or>
        </condition>

        <!-- Java can't manipulate permissions -->
        <exec executable="find" if:set="bootstrap.need.chmod">
            <arg value="dependencies/bootstrap-compiler/Kotlin/kotlinc/bin"/>
            <arg line="-name 'kotlin*' ! -name '*.bat' -exec chmod a+x '{}' ;"/>
        </exec>

        <antcall target="override-version"/>

        <download-or-build-markdown-parser/>
    </target>

    <macrodef name="get_android_sdk">
        <attribute name="version.full"/>
        <attribute name="version.number"/>
        <attribute name="version.buildtools"/>
        <sequential>
            <condition property="android.os.tag" value="windows">
                <os family="windows"/>
            </condition>

            <condition property="android.os.tag" value="macosx">
                <os family="mac"/>
            </condition>

            <condition property="android.os.tag" value="linux">
                <and>
                    <os family="unix"/>
                    <not>
                        <os family="mac"/>
                    </not>
                </and>
            </condition>

            <delete dir="dependencies/androidSDK" failonerror="false"/>
            <get
                src="https://dl-ssl.google.com/android/repository/android-@{version.full}.zip"
                dest="dependencies/android_sdk.zip" usetimestamp="true"/>

            <unzip src="dependencies/android_sdk.zip" dest="dependencies/androidSDK/platforms/android-@{version.number}/">
                <cutdirsmapper dirs="1"/>
            </unzip>

            <get
                src="https://dl-ssl.google.com/android/repository/build-tools_r@{version.buildtools}-${android.os.tag}.zip"
                dest="dependencies/android_buildtools.zip" usetimestamp="true"/>

            <unzip src="dependencies/android_buildtools.zip" dest="dependencies/androidSDK/build-tools/@{version.buildtools}/">
                <cutdirsmapper dirs="1"/>
            </unzip>

            <condition property="android.need.chmod">
                <not>
                    <equals arg1="${android.os.tag}" arg2="windows"/>
                </not>
            </condition>

            <exec executable="chmod" if:set="android.need.chmod">
                <arg value="a+x"/>
                <arg path="dependencies/androidSDK/build-tools/@{version.buildtools}/aapt"/>
                <arg path="dependencies/androidSDK/build-tools/@{version.buildtools}/aidl"/>
                <arg path="dependencies/androidSDK/build-tools/@{version.buildtools}/dx"/>
                <arg path="dependencies/androidSDK/build-tools/@{version.buildtools}/zipalign"/>
            </exec>
        </sequential>
    </macrodef>

    <macrodef name="build-protobuf-java-lite">
        <sequential>
            <exec executable="dependencies/bootstrap-compiler/Kotlin/kotlinc/bin/${kotlinc.executable.path}" failonerror="true">
                <arg value="-script"/>
                <arg value="generators/infrastructure/build-protobuf-lite.kts"/>
                <arg value="${basedir}/ideaSDK/lib/protobuf-2.5.0.jar"/>
                <arg value="${basedir}/dependencies/protobuf-2.5.0-lite.jar"/>
            </exec>
        </sequential>
    </macrodef>

    <macrodef name="download-or-build-markdown-parser">
        <sequential>
            <download_teamcity_artifact
                teamcity.server.url="https://teamcity.jetbrains.com"
                build.locator.request="${markdown.locator}"
                artifact.path="markdown_jar/markdown.jar"
                dest="dependencies/markdown.jar"
                usetimestamp="true"
                build.number.pattern="\d+\s-\sKotlin\s[\w-+\.]+"
                />

            <!-- When ABI version changes, the second build should compile markdown-parser manually instead of using the old version -->

            <exec executable="dependencies/bootstrap-compiler/Kotlin/kotlinc/bin/${kotlinc.executable.path}" failonerror="false"
                  resultproperty="markdown.abi.incompatible">
                <arg value="-cp"/>
                <arg value="dependencies/bootstrap-compiler/Kotlin/kotlinc/lib/kotlin-compiler.jar"/>
                <arg value="-script"/>
                <arg value="generators/infrastructure/check-library-abi-version.kts"/>
                <arg value="${basedir}/dependencies/markdown.jar"/>
                <arg value="${basedir}/dependencies/bootstrap-compiler/Kotlin/kotlinc/lib/kotlin-runtime.jar"/>
            </exec>

            <local name="markdown.need.recompile" />
            <condition property="markdown.need.recompile">
                <not>
                    <equals arg1="${markdown.abi.incompatible}" arg2="0"/>
                </not>
            </condition>
            <!-- remove after bootstrapping markdown -->
            <property name="markdown.need.recompile" value="true" />

            <sequential if:set="markdown.need.recompile">
                <echo message="Recompiling intellij-markdown manually"/>
                <length file="dependencies/markdown.jar" property="old.markdown.size"/>
                <echo message="Size of the incompatible jar: ${old.markdown.size} bytes"/>
                <local name="markdown.dir" />
                <property name="markdown.dir" value="dependencies/intellij-markdown-forKotlin/" />

                <get src="https://github.com/valich/intellij-markdown/archive/forKotlin.zip"
                     dest="dependencies/download/markdown-sources.zip" usetimestamp="true"/>

                <delete dir="${markdown.dir}" failonerror="false"/>
                <unzip src="dependencies/download/markdown-sources.zip" dest="dependencies"/>
                <exec executable="dependencies/bootstrap-compiler/Kotlin/kotlinc/bin/${kotlinc.executable.path}" failonerror="true">
                    <arg value="${markdown.dir}/src"/>
                    <arg value="-d"/>
                    <arg value="${markdown.dir}/out"/>
                </exec>

                <javac srcdir="${markdown.dir}/src"
                       destdir="${markdown.dir}/out" includeantruntime="false">
                    <classpath>
                        <path location="dependencies/bootstrap-compiler/Kotlin/kotlinc/lib/kotlin-runtime.jar"/>
                    </classpath>
                </javac>

                <delete file="dependencies/markdown.jar" failonerror="false"/>
                <jar jarfile="dependencies/markdown.jar">
                    <fileset dir="${markdown.dir}/out" includes="**"/>
                </jar>

                <echo message="Compilation of intellij-markdown finished"/>
                <length file="dependencies/markdown.jar" property="new.markdown.size"/>
                <echo message="Size of the new jar: ${new.markdown.size} bytes"/>
            </sequential>
        </sequential>
    </macrodef>

    <macrodef name="get-asm-sources-and-rename-packages">
        <attribute name="asm.version"/>
        <sequential>
            <!-- Download ASM sources -->
            <get-maven-library prefix="org/ow2/asm" lib="asm-debug-all" version="@{asm.version}" bin="false"/>

            <!-- Rename packages in the sources -->
            <delete dir="dependencies/download/asm-src" failonerror="false"/>
            <unzip src="dependencies/download/asm-debug-all-@{asm.version}-sources.jar" dest="dependencies/download/asm-src">
                <patternset>
                    <include name="**/*"/>
                </patternset>
            </unzip>

            <replaceregexp match="org\.objectweb\.asm" replace="org.jetbrains.org.objectweb.asm" flags="g">
                <fileset dir="dependencies/download/asm-src/">
                    <include name="**/*.java"/>
                </fileset>
            </replaceregexp>

            <move file="dependencies/download/asm-src/org/objectweb/asm"
                  tofile="dependencies/download/asm-src/org/jetbrains/org/objectweb/asm"/>

            <zip destfile="dependencies/jetbrains-asm-all-@{asm.version}-src.zip" basedir="dependencies/download/asm-src"/>
        </sequential>
    </macrodef>

    <macrodef name="execute_update_with_idea_maven_artifacts">
        <attribute name="base.url"/>
        <attribute name="idea.maven.version"/>

        <sequential>
            <get src="@{base.url}/BUILD/@{idea.maven.version}/BUILD-@{idea.maven.version}.txt" dest="dependencies/version.txt"/>
            <loadfile property="execute.build.id" srcFile="dependencies/version.txt"/>

            <local name="idea.already.downloaded"/>
            <condition property="idea.already.downloaded">
                <equals arg1="${dependencies.info.prev.idea.build.id}" arg2="${execute.build.id}"/>
            </condition>

            <echo message="IDEA build id: ${execute.build.id}. Already downloaded." if:set="idea.already.downloaded"/>

            <sequential unless:set="idea.already.downloaded">
                <echo message="IDEA build id: ${execute.build.id}, previous build id: ${dependencies.info.prev.idea.build.id}"/>
                <download_and_update_idea idea.maven.version="@{idea.maven.version}" base.repository.url="@{base.url}"/>

                <propertyfile file="${dependencies.info.file}">
                    <entry key="idea.build.id" value="${execute.build.id}"/>
                </propertyfile>
            </sequential>
        </sequential>
    </macrodef>

    <macrodef name="download_teamcity_artifact">
        <attribute name="teamcity.server.url"/>
        <attribute name="build.locator.request"/>
        <attribute name="artifact.path"/>
        <attribute name="dest"/>
        <attribute name="usetimestamp"/>
        <attribute name="build.number.pattern" default="[\w-+\.]+"/>

        <sequential>
            <local name="artifact.build.id"/>

            <local name="build.request.url"/>
            <property name="build.request.url"
                      value="@{teamcity.server.url}/guestAuth/app/rest/builds/?locator=@{build.locator.request},count:1"/>

            <echo message="Requested URL ${build.request.url}"/>

            <loadresource property="artifact.build.id">
                <url url="${build.request.url}"/>
                <filterchain>
                    <tokenfilter>
                        <filetokenizer/>
                        <replaceregex pattern="^(.*)\sid=&quot;(\d+)&quot;(.*)$" replace="\2" flags="s"/>
                    </tokenfilter>
                </filterchain>
            </loadresource>

            <local name="processed.artifact.path"/>

            <local name="artifact.build.number"/>
            <loadresource property="artifact.build.number">
                <url url="${build.request.url}"/>
                <filterchain>
                    <tokenfilter>
                        <filetokenizer/>
                        <replaceregex pattern="^(.*)\snumber=&quot;(@{build.number.pattern})&quot;(.*)$" replace="\2" flags="s"/>
                    </tokenfilter>
                </filterchain>
            </loadresource>

            <loadresource property="processed.artifact.path">
                <string value="@{artifact.path}"/>
                <filterchain>
                    <replacestring from="{build.number}" to="${artifact.build.number}"/>
                </filterchain>
            </loadresource>

            <echo message="Build Number: ${artifact.build.number} Build Id: ${artifact.build.id}"/>

            <get
                src="@{teamcity.server.url}/guestAuth/app/rest/builds/id:${artifact.build.id}/artifacts/content/${processed.artifact.path}"
                dest="@{dest}" usetimestamp="@{usetimestamp}"/>
        </sequential>
    </macrodef>

    <macrodef name="configure_idea_sdk_dir">
        <attribute name="idea.dir"/>
        <attribute name="idea.sdk.fetch.needed"/>

        <attribute name="download.dir.intellij-core"/>
        <attribute name="download.dir.jps-standalone"/>

        <attribute name="download.file.archive.idea"/>

        <attribute name="download.file.archive.sources"/>
        <attribute name="download.file.archive.jps-build-test"/>

        <attribute name="core" default="@{idea.dir}/core"/>
        <attribute name="core-analysis" default="@{idea.dir}/core-analysis"/>
        <attribute name="jps" default="@{idea.dir}/jps"/>
        <attribute name="jps-test" default="@{jps}/test"/>
        <attribute name="sources" default="@{idea.dir}/sources"/>

        <sequential>
            <sequential if:true="@{idea.sdk.fetch.needed}">
                <delete dir="@{idea.dir}" failonerror="false">
                    <exclude name="config-idea/**"/>
                    <exclude name="system-idea/**"/>
                </delete>

                <unzip src="@{download.file.archive.idea}" dest="@{idea.dir}" />

                <sequential if:set="isMac">
                    <!-- Java can't manipulate permissions -->
                    <exec executable="chmod">
                        <arg value="a+x"/>
                        <arg path="@{idea.dir}/bin/mac/fsnotifier"/>
                        <arg path="@{idea.dir}/bin/inspect.sh"/>
                        <arg path="@{idea.dir}/bin/printenv.py"/>
                        <arg path="@{idea.dir}/bin/restarter"/>
                    </exec>
                </sequential>

                <sequential if:set="isLinux">
                    <!-- Java can't manipulate permissions -->
                    <exec executable="chmod">
                        <arg value="a+x"/>
                        <arg path="@{idea.dir}/bin/linux/fsnotifier"/>
                        <arg path="@{idea.dir}/bin/linux/fsnotifier64"/>
                        <arg path="@{idea.dir}/bin/inspect.sh"/>
                        <arg path="@{idea.dir}/bin/idea.sh"/>
                    </exec>
                </sequential>

                <!--
                     This one needs to be deleted because otherwise it gets onto the classpath
                     together with junit-4.10.jar and the classloading goes crazy that breaks
                     many nice features of IDEA including diffs in the test console.
                -->
                <delete file="@{idea.dir}/lib/junit.jar"/>

                <!--
                Plugin depends on newer runtime and reflect jar from our bootstrap compiler.
                Avoid depending on old runtime during build phase but attach original runtime when idea starts.
                -->
                <mkdir dir="@{idea.dir}/idea-kotlin-runtime"/>
                <!--<move file="@{idea.dir}/lib/kotlin-runtime.jar" todir="@{idea.dir}/idea-kotlin-runtime"/>-->
                <!--<move file="@{idea.dir}/lib/kotlin-reflect.jar" todir="@{idea.dir}/idea-kotlin-runtime"/>-->

                <delete dir="@{idea.dir}/plugins/Kotlin"/>

                <echo message="@{download.dir.intellij-core}/intellij-core-analysis.jar"/>

                <mkdir dir="@{core-analysis}"/>
                <copy file="@{download.dir.intellij-core}/intellij-core-analysis.jar"
                      tofile="@{core-analysis}/intellij-core-analysis.jar"
                      verbose="true"/>

                <mkdir dir="@{core}"/>
                <copy todir="@{core}" flatten="true" verbose="true">
                    <resources>
                        <file file="@{download.dir.intellij-core}/intellij-core.jar"/>
                        <file file="@{download.dir.intellij-core}/annotations.jar"/>
                        <file file="@{download.dir.intellij-core}/guava-17.0.jar"/>
                        <file file="@{download.dir.intellij-core}/picocontainer.jar"/>
                        <file file="@{download.dir.intellij-core}/trove4j.jar"/>

                        <file file="@{idea.dir}/lib/jdom.jar"/>
                        <file file="@{idea.dir}/lib/jna.jar"/>
                        <file file="@{idea.dir}/lib/log4j.jar"/>
                        <file file="@{idea.dir}/lib/xstream-1.4.3.jar"/>
                        <file file="@{idea.dir}/lib/xpp3-1.1.4-min.jar"/>
                        <file file="@{idea.dir}/lib/jsr166e.jar"/>
                        <file file="@{idea.dir}/lib/asm-all.jar"/>
                        <file file="@{idea.dir}/lib/snappy-in-java-0.3.1.jar"/>

                        <!-- TODO temporary workaround since util-rt is not packaged into intellij-core.jar -->
                        <file file="@{idea.dir}/lib/util.jar"/>
                    </resources>
                </copy>

                <mkdir dir="@{jps}"/>
                <copy todir="@{jps}" flatten="true" verbose="true">
                    <resources>
                        <file file="@{download.dir.jps-standalone}/groovy-jps-plugin.jar"/>
                        <file file="@{download.dir.jps-standalone}/groovy_rt.jar"/>
                        <file file="@{download.dir.jps-standalone}/jdom.jar"/>
                        <file file="@{download.dir.jps-standalone}/jgoodies-forms.jar"/>
                        <file file="@{download.dir.jps-standalone}/jna.jar"/>
                        <file file="@{download.dir.jps-standalone}/jps-builders.jar"/>
                        <file file="@{download.dir.jps-standalone}/jps-model.jar"/>
                        <file file="@{download.dir.jps-standalone}/log4j.jar"/>
                        <file file="@{download.dir.jps-standalone}/nanoxml-2.2.3.jar"/>
                        <file file="@{download.dir.jps-standalone}/protobuf-2.5.0.jar"/>
                        <file file="@{download.dir.jps-standalone}/trove4j.jar"/>
                        <file file="@{download.dir.jps-standalone}/ui-designer-jps-plugin.jar"/>
                        <file file="@{download.dir.jps-standalone}/util.jar"/>
                    </resources>
                </copy>

                <mkdir dir="@{jps-test}"/>
                <copy file="@{download.file.archive.jps-build-test}" tofile="@{jps-test}/jps-build-test.jar"/>

                <mkdir dir="@{sources}"/>
                <copy file="@{download.file.archive.sources}" tofile="@{sources}/sources.jar" overwrite="true"/>
            </sequential>

            <build-protobuf-java-lite/>
        </sequential>
    </macrodef>

    <macrodef name="download_and_update_idea">
        <attribute name="idea.maven.version"/>
        <attribute name="base.repository.url"/>

        <attribute name="download.dir" default="dependencies/idea"/>

        <sequential>
            <delete dir="@{download.dir}"/>
            <mkdir dir="@{download.dir}"/>

            <get src="@{base.repository.url}/ideaIC/@{idea.maven.version}/ideaIC-@{idea.maven.version}-sources.jar"
                 dest="@{download.dir}/ideaIC-@{idea.maven.version}-sources.jar" usetimestamp="true"/>

            <get src="@{base.repository.url}/ideaIC/@{idea.maven.version}/ideaIC-@{idea.maven.version}.zip"
                 dest="@{download.dir}/ideaIC-@{idea.maven.version}.zip" usetimestamp="true"/>

            <download_and_unzip
                dir="@{download.dir}/intellij-core-@{idea.maven.version}"
                url="@{base.repository.url}/intellij-core/@{idea.maven.version}/intellij-core-@{idea.maven.version}.zip"
                usetimestamp="true"/>

            <!--<get src="@{base.repository.url}/jps-build-test/@{idea.maven.version}/jps-build-test-@{idea.maven.version}.jar"-->
            <!--dest="@{download.dir}/jps-build-test-@{idea.maven.version}.jar" usetimestamp="true"/>-->
            <!-- Temporary get jps test artifact built with a newer Kotlin -->
            <get
                src="https://teamcity.jetbrains.com/guestAuth/repository/download/bt410/690172:id/jps/jps-build-test-IC-143.SNAPSHOT.jar"
                dest="@{download.dir}/jps-build-test-@{idea.maven.version}.jar" usetimestamp="true"/>

            <download_and_unzip
                dir="@{download.dir}/jps-standalone-@{idea.maven.version}"
                url="@{base.repository.url}/jps-standalone/@{idea.maven.version}/jps-standalone-@{idea.maven.version}.zip"
                usetimestamp="true"/>

            <configure_idea_sdk_dir
                idea.dir="${idea.dir}"
                idea.sdk.fetch.needed="${idea.sdk.fetch.needed}"

                download.dir.intellij-core="@{download.dir}/intellij-core-@{idea.maven.version}"
                download.dir.jps-standalone="@{download.dir}/jps-standalone-@{idea.maven.version}"
                download.file.archive.idea="@{download.dir}/ideaIC-@{idea.maven.version}.zip"
                download.file.archive.sources="@{download.dir}/ideaIC-@{idea.maven.version}-sources.jar"
                download.file.archive.jps-build-test="@{download.dir}/jps-build-test-@{idea.maven.version}.jar"/>
        </sequential>
    </macrodef>

    <macrodef name="download_and_unzip">
        <attribute name="url"/>
        <attribute name="dir"/>
        <attribute name="usetimestamp"/>

        <sequential>
            <get src="@{url}" dest="@{dir}.zip" usetimestamp="@{usetimestamp}"/>

            <local name="need.unpack"/>
            <condition property="need.unpack">
                <not>
                    <available file="@{dir}" type="dir"/>
                </not>
            </condition>

            <unzip src="@{dir}.zip" dest="@{dir}" if:set="need.unpack"/>
            <echo message="Folder exist - so not unpacked @{dir}" unless:set="need.unpack"/>
        </sequential>
    </macrodef>

    <!--
    Currently we use empty annotations.
    Future options are:
      - Drop the target when will be sure that custom annotations are unneeded
      - Fill the target with downloading correct annotations
    -->
    <target name="fetch-annotations"/>

    <target name="get_android_studio">
        <condition property="android.os.tag" value="windows">
            <os family="windows"/>
        </condition>

        <condition property="android.os.tag" value="mac">
            <os family="mac"/>
        </condition>

        <condition property="android.os.tag" value="linux">
            <and>
                <os family="unix"/>
                <not>
                    <os family="mac"/>
                </not>
            </and>
        </condition>

        <local name="have.android.version"/>
        <condition property="have.android.version">
            <and>
                <isset property="android.version"/>
                <isset property="android.build.version"/>
            </and>
        </condition>

        <sequential unless:set="have.android.version">
            <loadresource property="android.version">
                <url url="http://tools.android.com/download/studio/canary/latest"/>
                <filterchain>
                    <tokenfilter>
                        <filetokenizer/>
                        <replaceregex
                            pattern="^(.*)https?://dl\.google\.com/dl/android/studio/ide-zips/([\d\.]+)/android-studio-ide(.*)$"
                            replace="\2" flags="s"/>
                    </tokenfilter>
                </filterchain>
            </loadresource>
            <loadresource property="android.build.version">
                <url url="http://tools.android.com/download/studio/canary/latest"/>
                <filterchain>
                    <tokenfilter>
                        <filetokenizer/>
                        <replaceregex
                            pattern="^(.*)https?://dl\.google\.com/dl/android/studio/ide-zips/[\d\.]+/android-studio-ide-([\d\.]+)-(.*)$"
                            replace="\2" flags="s"/>
                    </tokenfilter>
                </filterchain>
            </loadresource>
        </sequential>

        <echo message="Download android studio: ${android.version} ${android.build.version}"/>

        <property name="android.file.name" value="android-studio-ide-${android.build.version}-${android.os.tag}.zip"/>
        <property name="android.studio.url"
                  value="http://dl.google.com/dl/android/studio/ide-zips/${android.version}/${android.file.name}"/>
        <property name="android.destination.dir" value="android-studio/sdk"/>

        <mkdir dir="dependencies/download"/>

        <get src="${android.studio.url}" dest="dependencies/download" usetimestamp="true"/>

        <delete dir="${android.destination.dir}" failonerror="false" includeemptydirs="true">
            <exclude name="config/**"/>
            <exclude name="system/**"/>
        </delete>

        <unzip src="dependencies/download/${android.file.name}" dest="${android.destination.dir}">
            <cutdirsmapper dirs="1"/>
        </unzip>

        <local name="android.studio.mac"/>
        <condition property="android.studio.mac">
            <matches pattern=".+mac\.zip" string="${android.file.name}"/>
        </condition>

        <local name="android.studio.linux"/>
        <condition property="android.studio.linux">
            <matches pattern=".+linux\.zip" string="${android.file.name}"/>
        </condition>

        <exec executable="chmod" if:set="android.studio.mac">
            <arg value="a+x"/>
            <arg path="${android.destination.dir}/bin/fsnotifier"/>
            <arg path="${android.destination.dir}/bin/inspect.sh"/>
            <arg path="${android.destination.dir}/bin/printenv.py"/>
            <arg path="${android.destination.dir}/bin/update_studio.sh"/>
        </exec>

        <exec executable="chmod" if:set="android.studio.linux">
            <arg value="a+x"/>
            <arg path="${android.destination.dir}/bin/fsnotifier"/>
            <arg path="${android.destination.dir}/bin/fsnotifier64"/>
            <arg path="${android.destination.dir}/bin/inspect.sh"/>
            <arg path="${android.destination.dir}/bin/studio.sh"/>
            <arg path="${android.destination.dir}/bin/update_studio.sh"/>
        </exec>
    </target>

    <target name="override-version">
        <condition property="need.version.override">
            <and>
                <isset property="override.version.url"/>
                <equals arg1="${kotlin.bootstrap.branch}" arg2="${teamcity.build.branch}"/>
                <not>
                    <isset property="override.version.disabled"/>
                </not>
                <not>
                    <istrue value="${bootstrap.build.no.tests}"/>
                </not>
            </and>
        </condition>

        <sequential if:set="need.version.override">
            <local name="override.version.build.number"/>
            <loadresource property="override.version.build.number">
                <url url="${override.version.url}"/>
                <filterchain>
                    <tokenfilter>
                        <filetokenizer/>
                        <replaceregex pattern="^(.*)\snumber=&quot;([\w-+\.]+)&quot;(.*)$" replace="\2" flags="s"/>
                    </tokenfilter>
                </filterchain>
            </loadresource>

            <echo message="URL: ${override.version.url} Version: ${override.version.build.number}"/>

            <exec executable="dependencies/bootstrap-compiler/Kotlin/kotlinc/bin/${kotlinc.executable.path}" failonerror="false">
                <arg value="-cp"/>
                <arg value="dependencies/bootstrap-compiler/Kotlin/kotlinc/lib/kotlin-compiler.jar"/>
                <arg value="-script"/>
                <arg value="generators/infrastructure/increment-version.kts"/>
                <arg value="${override.version.build.number}"/>
                <arg value="${basedir}/dependencies/updated-version.txt"/>
            </exec>

            <loadfile property="updated.version.number" srcFile="${basedir}/dependencies/updated-version.txt"/>

            <echo message="##teamcity[buildNumber '${updated.version.number}']"/>
        </sequential>
    </target>
</project><|MERGE_RESOLUTION|>--- conflicted
+++ resolved
@@ -4,17 +4,10 @@
     <property name="automerge_dummy" value="This property is used to trick git merge. Do not delete empty lines around."/>
     <property name="ideaVersion" value="143.2072"/>
     <property name="idea.kotlin.branch" value="rc"/>
-<<<<<<< HEAD
 
     -->
-    <property name="kotlin.bootstrap.branch" value="rc"/>
-    <property name="kotlin.bootstrap.branch.locator" value=",branch:rc"/>
-=======
-
-
     <property name="kotlin.bootstrap.branch" value="1.0.1"/>
     <property name="kotlin.bootstrap.branch.locator" value=",branch:1.0.1"/>
->>>>>>> 274ba386
     <property name="kotlin.bootstrap.locator" value="buildType:bt345,status:SUCCESS${kotlin.bootstrap.branch.locator}"/>
     <property name="kotlin.bootstrap.locator.force" value="true"/>
 
@@ -23,7 +16,9 @@
     <property name="bootstrap.build.no.tests" value="true"/>
 
     <!-- Uncomment to enable force version increment in branch. Set override.version.disabled to temporary disable feature without commits -->
-    <property name="override.version.url" value="https://teamcity.jetbrains.com/guestAuth/app/rest/builds/?locator=buildType:bt345,count:1${kotlin.bootstrap.branch.locator}"/>
+    <!--
+    <property name="override.version.url" value="https://teamcity.jetbrains.com/guestAuth/app/rest/builds/?locator=buildType:bt345,status:SUCCESS,count:1${kotlin.bootstrap.branch.locator}"/>
+    -->
     <!--<property name="override.version.disabled" value="true"/>-->
 
     <condition property="isWindows">
