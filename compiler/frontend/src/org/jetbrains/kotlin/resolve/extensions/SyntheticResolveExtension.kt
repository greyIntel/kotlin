--- conflicted
+++ resolved
@@ -39,17 +39,6 @@
             if (instances.size == 1) return instances.single()
             // return list combiner here
             return object : SyntheticResolveExtension {
-<<<<<<< HEAD
-                override fun getSyntheticNestedClassNames(thisDescriptor: ClassDescriptor): List<Name> {
-                    return instances.flatMap { it.getSyntheticNestedClassNames(thisDescriptor) }
-                }
-
-                override fun generateSyntheticClasses(
-                        thisDescriptor: ClassDescriptor, name: Name,
-                        ctx: LazyClassContext, declarationProvider: ClassMemberDeclarationProvider, result: MutableSet<ClassDescriptor>) {
-                    instances.forEach { it.generateSyntheticClasses(thisDescriptor, name, ctx, declarationProvider, result) }
-                }
-=======
                 override fun getSyntheticNestedClassNames(thisDescriptor: ClassDescriptor): List<Name> =
                         instances.flatMap { it.getSyntheticNestedClassNames(thisDescriptor) }
 
@@ -57,7 +46,6 @@
                                                       ctx: LazyClassContext, declarationProvider: ClassMemberDeclarationProvider,
                                                       result: MutableSet<ClassDescriptor>) =
                         instances.forEach { it.generateSyntheticClasses(thisDescriptor, name, ctx, declarationProvider, result) }
->>>>>>> 45ae06f5
 
                 override fun getSyntheticCompanionObjectNameIfNeeded(thisDescriptor: ClassDescriptor): Name? =
                         instances.firstNotNullResult { it.getSyntheticCompanionObjectNameIfNeeded(thisDescriptor) }
@@ -65,17 +53,6 @@
                 override fun addSyntheticSupertypes(thisDescriptor: ClassDescriptor, supertypes: MutableList<KotlinType>) =
                         instances.forEach { it.addSyntheticSupertypes(thisDescriptor, supertypes) }
 
-<<<<<<< HEAD
-                override fun generateSyntheticMethods(
-                        thisDescriptor: ClassDescriptor, name: Name,
-                        fromSupertypes: List<SimpleFunctionDescriptor>, result: MutableCollection<SimpleFunctionDescriptor>) =
-                    instances.forEach { it.generateSyntheticMethods(thisDescriptor, name, fromSupertypes, result) }
-
-                override fun generateSyntheticProperties(
-                        thisDescriptor: ClassDescriptor, name: Name,
-                        fromSupertypes: ArrayList<PropertyDescriptor>, result: MutableSet<PropertyDescriptor>) =
-                    instances.forEach { it.generateSyntheticProperties(thisDescriptor, name, fromSupertypes, result) }
-=======
                 // todo revert
                 override fun generateSyntheticMethods(thisDescriptor: ClassDescriptor, name: Name,
                                                       fromSupertypes: List<SimpleFunctionDescriptor>,
@@ -86,7 +63,6 @@
                                                          fromSupertypes: ArrayList<PropertyDescriptor>,
                                                          result: MutableSet<PropertyDescriptor>) =
                         instances.forEach { it.generateSyntheticProperties(thisDescriptor, name, fromSupertypes, result) }
->>>>>>> 45ae06f5
             }
         }
     }
@@ -97,28 +73,6 @@
 
     fun addSyntheticSupertypes(thisDescriptor: ClassDescriptor, supertypes: MutableList<KotlinType>) {}
 
-<<<<<<< HEAD
-    fun generateSyntheticClasses(
-            thisDescriptor: ClassDescriptor,
-            name: Name,
-            ctx: LazyClassContext,
-            declarationProvider: ClassMemberDeclarationProvider,
-            result: MutableSet<ClassDescriptor>) {
-    }
-
-    fun generateSyntheticMethods(
-            thisDescriptor: ClassDescriptor,
-            name: Name,
-            fromSupertypes: List<SimpleFunctionDescriptor>,
-            result: MutableCollection<SimpleFunctionDescriptor>) {
-    }
-
-    fun generateSyntheticProperties(
-            thisDescriptor: ClassDescriptor,
-            name: Name,
-            fromSupertypes: ArrayList<PropertyDescriptor>,
-            result: MutableSet<PropertyDescriptor>) {
-=======
     fun generateSyntheticClasses(thisDescriptor: ClassDescriptor,
                                  name: Name,
                                  ctx: LazyClassContext,
@@ -136,6 +90,5 @@
                                     name: Name,
                                     fromSupertypes: ArrayList<PropertyDescriptor>,
                                     result: MutableSet<PropertyDescriptor>) {
->>>>>>> 45ae06f5
     }
 }